--- conflicted
+++ resolved
@@ -283,11 +283,7 @@
 
            console.log(`ping result: ${JSON.stringify(res)}`);
 
-<<<<<<< HEAD
-           var auth_request = makeAuthRequest(datastore_privkey_hex, "https://www.foo.com/manifest.json", "https://www.foo.com/login", ['store_read', 'store_write', 'store_admin'], "www.foo.com");
-=======
            var auth_request = makeAuthRequest(datastore_privkey_hex, "https://www.foo.com/login", "https://www.foo.com/manifest.json", ['store_read', 'store_write', 'store_admin'], "https://www.foo.com");
->>>>>>> fe0ea639
            return getCoreSession('localhost', 16268, api_password, datastore_privkey_hex, "judecn.id", auth_request);
 
       }, (error) => {console.log(JSON.stringify(error)); process.exit(1);})
