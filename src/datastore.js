'use strict';

import {
   MUTABLE_DATUM_DIR_TYPE,
   MUTABLE_DATUM_FILE_TYPE,
   DATASTORE_SCHEMA,
   DATASTORE_RESPONSE_SCHEMA,
   MUTABLE_DATUM_INODE_SCHEMA,
   MUTABLE_DATUM_DIR_IDATA_SCHEMA,
   MUTABLE_DATUM_EXTENDED_RESPONSE_SCHEMA,
   SUCCESS_FAIL_SCHEMA,
   DATASTORE_LOOKUP_RESPONSE_SCHEMA,
   DATASTORE_LOOKUP_EXTENDED_RESPONSE_SCHEMA,
   CORE_ERROR_SCHEMA,
} from './schemas';

import {
   makeFileInodeBlob,
   makeDirInodeBlob,
   makeMutableDataInfo,
   signDataPayload,
   signRawData,
   hashDataPayload,
   inodeDirLink,
   inodeDirUnlink,
   decodePrivateKey,
   makeInodeTombstones,
   makeMutableDataTombstones,
   signMutableDataTombstones,
   getChildVersion,
} from './inode';

import {
   jsonStableSerialize
} from './util';


const http = require('http');
const uuid4 = require('uuid/v4');
const bitcoinjs = require('bitcoinjs-lib');
const BigInteger = require('bigi');
const Promise = require('promise');
const assert = require('assert');
const Ajv = require('ajv');
const jsontokens = require('jsontokens');

const EPERM = 1;
const ENOENT = 2;
const EACCES = 13;
const EEXIST = 17;
const ENOTDIR = 20;
const EINVAL = 22;
const EREMOTEIO = 121;

const LOCAL_STORAGE_ID = "blockstack";
const SUPPORTED_STORAGE_CLASSES = ["read_public", "write_public", "read_private", "write_private", "read_local", "write_local"];
const REPLICATION_STRATEGY_CLASSES = {
   'local': new Set(['read_local', 'write_local']),
   'publish': new Set(['read_public', 'write_private']),
   'public': new Set(['read_public', 'write_public']),
   'private': new Set(['read_private', 'write_private']),
};

/*
 * Helper method to validate a JSON response
 * against a schema.  Returns the validated object
 * on success, and throw an exception on error.
 */
function validateJSONResponse(resp, result_schema) {

   const ajv = new Ajv();
   if (result_schema) {
      try {
         const valid = ajv.validate(result_schema, resp);
         assert(valid);
         return resp;
      }
      catch(e) {
         try {
            // error message
            const valid = ajv.validate(CORE_ERROR_SCHEMA, resp);
            assert(valid);
            return resp;
         }
         catch(e2) {
            console.log("Failed to validate with desired schema");
            console.log(e.stack);
            console.log("Failed to validate with error schema");
            console.log(e2.stack);
            console.log("Desired schema:");
            console.log(result_schema);
            console.log("Parsed message:");
            console.log(resp);
            throw new Error("Invalid core message");
         }
      }
   }
   else {
      return resp;
   }
}


/*
 * Helper method to issue an HTTP request.
 * @param options (Object) set of HTTP request options
 * @param result_schema (Object) JSON schema of the expected result
 *
 * Returns a structured JSON response on success, conformant to the result_schema.
 * Returns plaintext on success if the content-type is application/octet-stream
 * Returns a structured {'error': ...} object on client-side error
 * Throws on server-side error
 */
function httpRequest(options, result_schema, body) {

    if (body) {
       options['body'] = body;
    }

    const url = `http://${options.host}:${options.port}${options.path}`;
    return fetch(url, options)
    .then((response) => {

        if(response.status >= 500) {
           throw new Error(response.statusText);
        }

        if(response.status === 404) {
           return {'error': 'No such file or directory', 'errno': ENOENT};
        }

        if(response.status === 403) {
           return {'error': 'Access denied', 'errno': EACCES};
        }

        if(response.status === 401) {
           return {'error': 'Invalid request', 'errno': EINVAL};
        }

        if(response.status === 400) {
           return {'error': 'Operation not permitted', 'errno': EPERM};
        }

        let resp = null;
        if (response.headers.get('content-type') === 'application/json') {
           return response.json()
           .then((resp) => {
              return validateJSONResponse(resp, result_schema);
           });
        }
        else {
           return response.text();
        }
    });
}


/*
 * Convert a datastore public key to its ID.
 * @param ds_public_key (String) hex-encoded ECDSA public key
 */
export function datastoreGetId( ds_public_key_hex) {
    let ec = bitcoinjs.ECPair.fromPublicKeyBuffer( Buffer.from(ds_public_key_hex, 'hex') );
    return ec.getAddress();
}


/*
 * Get a *uncompressed* public key (hex) from private key
 */
function getPubkeyHex(privkey_hex) {
   let privkey = BigInteger.fromBuffer( decodePrivateKey(privkey_hex) );
   let public_key = new bitcoinjs.ECPair(privkey);

   public_key.compressed = false;
   let public_key_str = public_key.getPublicKeyBuffer().toString('hex');
   return public_key_str;
}


/*
 * Get query string device list from datastore context
 */
function getDeviceList(datastore_ctx) {
   const escaped_device_ids = [];
   for (let dk of datastore_ctx.app_public_keys) {
      escaped_device_ids.push(escape(dk.device_id));
   }
   const res = escaped_device_ids.join(',');
   return res;
}


/*
 * Get query string public key list from datastore context
 */
function getPublicKeyList(datastore_ctx) {
   const escaped_public_keys = [];
   for (let dk of datastore_ctx.app_public_keys) {
      escaped_public_keys.push(escape(dk.public_key));
   }
   const res = escaped_public_keys.join(',');
   return res;
}

/*
 * Sanitize a path.  Consolidate // to /, and resolve foo/../bar to bar
 * @param path (String) the path
 *
 * Returns the sanitized path.
 */
export function sanitizePath( path) {

    const parts = path.split('/').filter(function(x) {return x.length > 0;});
    const retparts = [];

    for(let i = 0; i < parts.length; i++) {
       if (parts[i] === '..') {
          retparts.pop();
       }
       else {
          retparts.push(parts[i]);
       }
    }

    return '/' + retparts.join('/');
}


/*
 * Given a path, get the parent directory.
 *
 * @param path (String) the path.  Must be sanitized
 */
export function dirname(path) {
    return '/' + path.split('/').slice(0, -1).join('/');
}


/*
 * Given a path, get the base name
 *
 * @param path (String) the path. Must be sanitized
 */
export function basename(path) {
   return path.split('/').slice(-1)[0];
}


/*
 * Given a host:port string, split it into
 * a host and port
 *
 * @param hostport (String) the host:port
 *
 * Returns an object with:
 *      .host
 *      .port
 */
function splitHostPort(hostport) {

   let host = hostport;
   let port = 80;
   const parts = hostport.split(':');
   if (parts.length > 1) {
      host = parts[0];
      port = parts[1];
   }

   return {'host': host, 'port': port};
}


/*
 * Create the signed request to create a datastore.
 * This information can be fed into datastoreCreate()
 * Returns an object with:
 *      .datastore_info: datastore information
 *      .datastore_sigs: signatures over the above.
 */
export function datastoreCreateRequest( ds_type, ds_private_key_hex, drivers, device_id, all_device_ids) {

   assert(ds_type === 'datastore' || ds_type === 'collection');
   const root_uuid = uuid4();

   const ds_public_key = getPubkeyHex(ds_private_key_hex);
   const datastore_id = datastoreGetId( ds_public_key );
   const root_blob_info = makeDirInodeBlob( datastore_id, datastore_id, root_uuid, {}, device_id, 1 );

   // actual datastore payload
   const datastore_info = {
      'type': ds_type,
      'pubkey': ds_public_key,
      'drivers': drivers,
      'device_ids': all_device_ids,
      'root_uuid': root_uuid,
   };

   const data_id = `${datastore_id}.datastore`;
   const datastore_blob = makeMutableDataInfo( data_id, jsonStableSerialize(datastore_info), device_id, 1 );

   const datastore_str = jsonStableSerialize(datastore_blob);

   // sign them all
   const root_sig = signDataPayload( root_blob_info.header, ds_private_key_hex );
   const datastore_sig = signDataPayload( datastore_str, ds_private_key_hex );

   // make and sign tombstones for the root
   const root_tombstones = makeInodeTombstones(datastore_id, root_uuid, all_device_ids);
   const signed_tombstones = signMutableDataTombstones(root_tombstones, ds_private_key_hex);

   const info = {
      'datastore_info': {
         'datastore_id': datastore_id,
         'datastore_blob': datastore_str,
         'root_blob_header': root_blob_info.header,
         'root_blob_idata': root_blob_info.idata,
      },
      'datastore_sigs': {
         'datastore_sig': datastore_sig,
         'root_sig': root_sig,
      },
      'root_tombstones': signed_tombstones,
   };

   return info;
}


/*
 * Create a datastore
 * Asynchronous; returns a Promise that resolves to either {'status': true} (on success)
 * or {'error': ...} (on error)
 */
export function datastoreCreate( blockstack_hostport, blockstack_session_token, datastore_request) {

   const payload = {
      'datastore_info': {
          'datastore_blob': datastore_request.datastore_info.datastore_blob,
          'root_blob_header': datastore_request.datastore_info.root_blob_header,
          'root_blob_idata': datastore_request.datastore_info.root_blob_idata,
      },
      'datastore_sigs': {
          'datastore_sig': datastore_request.datastore_sigs.datastore_sig,
          'root_sig': datastore_request.datastore_sigs.root_sig,
      },
      'root_tombstones': datastore_request.root_tombstones,
   };

   const hostinfo = splitHostPort(blockstack_hostport);

   const options = {
      'method': 'POST',
      'host': hostinfo.host,
      'port': hostinfo.port,
      'path': '/v1/stores'
   };

<<<<<<< HEAD
   options['headers'] = {'Authorization': `bearer ${blockstack_session_token}`};
=======
   if (blockstack_session_token) {
      options['headers'] = {'Authorization': `bearer ${blockstack_session_token}`};
   }
>>>>>>> ca31cde4

   const body = JSON.stringify(payload);
   options['headers']['Content-Type'] = 'application/json';
   options['headers']['Content-Length'] = body.length;

   return httpRequest(options, SUCCESS_FAIL_SCHEMA, body);
}


/*
 * Generate the data needed to delete a datastore.
 *
 * @param ds (Object) a datastore context (will be loaded from localstorage if not given)
 *
 * Returns an object to be given to datastoreDelete()
 */
export function datastoreDeleteRequest(ds=null) {

   if (!ds) {
      const blockchain_id = getSessionBlockchainID();
      assert(blockchain_id);

      ds = getCachedMountContext(blockchain_id);
      assert(ds);
   }

   const datastore_id = ds.datastore_id;
   const device_ids = ds.datastore.device_ids;
   const root_uuid = ds.datastore.root_uuid;
   const data_id = `${datastore_id}.datastore`;

   const tombstones = makeMutableDataTombstones( device_ids, data_id );
   const signed_tombstones = signMutableDataTombstones( tombstones, ds.privkey_hex );

   const root_tombstones = makeInodeTombstones(datastore_id, root_uuid, device_ids);
   const signed_root_tombstones = signMutableDataTombstones( root_tombstones, ds.privkey_hex );

   const ret = {
      'datastore_tombstones': signed_tombstones,
      'root_tombstones': signed_root_tombstones,
   };

   return ret;
}

/*
 * Delete a datastore
 *
 * @param ds (Object) OPTINOAL: the datastore context (will be loaded from localStorage if not given)
 * @param ds_tombstones (Object) OPTINOAL: signed information from datastoreDeleteRequest()
 * @param root_tombstones (Object) OPTINAL: signed information from datastoreDeleteRequest()
 *
 * Asynchronous; returns a Promise that resolves to either {'status': true} on success
 * or {'error': ...} on error
 */
export function datastoreDelete(ds=null, ds_tombstones=null, root_tombstones=null) {

   if (!ds) {
      const blockchain_id = getSessionBlockchainID();
      assert(blockchain_id);

      ds = getCachedMountContext(blockchain_id);
      assert(ds);
   }

   if (!ds_tombstones || !root_tombstones) {
      const delete_info = datastoreDeleteRequest(ds);
      ds_tombstones = delete_info['datastore_tombstones'];
      root_tombstones = delete_info['root_tombstones'];
   }

   const device_list = getDeviceList(ds);
   const payload = {
      'datastore_tombstones': ds_tombstones,
      'root_tombstones': root_tombstones,
   };

   const options = {
      'method': 'DELETE',
      'host': ds.host,
      'port': ds.port,
      'path': `/v1/stores?device_ids=${device_list}`
   };

<<<<<<< HEAD
   options['headers'] = {'Authorization': `bearer ${getSessionToken()}`}
=======
   if (ds.session_token) {
      options['headers'] = {'Authorization': `bearer ${ds.session_token}`};
   }
>>>>>>> ca31cde4

   const body = JSON.stringify(payload);
   options['headers']['Content-Type'] = 'application/json';
   options['headers']['Content-Length'] = body.length;

   return httpRequest(options, SUCCESS_FAIL_SCHEMA, body);
}


/*
 * Look up a datastore and establish enough contextual information to do subsequent storage operations.
 * Asynchronous; returns a Promise
 *
 * opts is an object that must contain either:
 * * appPrivateKey (string) the application private key
 * * (optional) sessionToken (string) the Core session token, OR
 * * (optional) device_id (string) the device ID
 *
 * OR:
 *
 * * blockchainID (string) the blockchain ID of the user whose datastore we're going to access
 * * appName (string) the name of the application
 *
 * TODO: support accessing datastores from other users
 *
 * Returns a Promise that resolves to a datastore connection,
 * with the following properties:
 *      .host: blockstack host
 *      .datastore: datastore object
 *
 * Returns a Promise that resolves to null, if the datastore does not exist.
 *
 * Throws an error on all other errors
 */
export function datastoreMount(opts) {

   let data_privkey_hex = opts.appPrivateKey;
   const app_name = opts.appName;
   const no_cache = opts.noCachedMounts;

<<<<<<< HEAD
   let sessionToken = opts.sessionToken;
   let blockchain_id = opts.blockchainID;
   let session_blockchain_id = getSessionBlockchainID(sessionToken);
=======
   // TODO: only support single-user datastore access
   assert(data_privkey_hex);

>>>>>>> ca31cde4
   let datastore_id = null;
   let device_id = null;
   let api_endpoint = null;
   let app_public_keys = null;

<<<<<<< HEAD
   // maybe cached?
   if (blockchain_id && !no_cache) {
       let ds = getCachedMountContext(session_blockchain_id);
       if (ds) {
          return new Promise((resolve, reject) => { resolve(ds); });
       }
=======
   if (!sessionToken) {
      // load from user data
      const userData = getUserData();

      sessionToken = userData.coreSessionToken;
      assert(sessionToken);
>>>>>>> ca31cde4
   }
    
   if (!blockchain_id || blockchain_id === session_blockchain_id) {

       // assume the one in this session
       if (!sessionToken) {
          // load from localStorage
          const userData = getUserData();

          sessionToken = userData.coreSessionToken;
          assert(sessionToken);
       }

       if (!data_privkey_hex) {
          // load from localStorage
          const userData = getUserData();

          data_privkey_hex = userData.appPrivateKey;
          assert(data_privkey_hex);
       }

       const session = jsontokens.decodeToken(sessionToken).payload;

       device_id = session.device_id;
       api_endpoint = session.api_endpoint;
       app_public_keys = session.app_public_keys;
       datastore_id = datastoreGetId(getPubkeyHex(data_privkey_hex));
       blockchain_id = session_blockchain_id;
   } 
   else {
      // TODO: look up the datastore information via Core
      // TODO: blocked by Core's lack of support for token files
      // TODO: set device_id, blockchain_id, app_public_keys
      throw new Error("Multiplayer storage is not supported yet");
   }

<<<<<<< HEAD
   assert(device_id);
   assert(api_endpoint);
   assert(blockchain_id);
   assert(app_public_keys);
=======
   if (!device_id) {
      device_id = session.device_id;
      assert(device_id);
   }

   if (!api_endpoint) {
      api_endpoint = session.api_endpoint;
      assert(api_endpoint);
   }

   if (!blockchain_id) {
      blockchain_id = session.blockchain_id;
      assert(blockchain_id);
   }

   if (!app_public_keys) {
      app_public_keys = session.app_public_keys;
      assert(app_public_keys);
   }
>>>>>>> ca31cde4

   const blockstack_hostport = api_endpoint.split('://').reverse()[0];
   const hostinfo = splitHostPort(blockstack_hostport);

   const ctx = {
      'host': hostinfo.host,
      'port': hostinfo.port,
      'blockchain_id': blockchain_id,
      'device_id': device_id,
      'datastore_id': datastore_id,
      'app_public_keys': app_public_keys,
      'datastore': null,
   };

   if (data_privkey_hex) {
      ctx.privkey_hex = data_privkey_hex;
   }

   const options = {
      'method': 'GET',
      'host': hostinfo.host,
      'port': hostinfo.port,
      'path': `/v1/stores/${datastore_id}?device_ids=${device_id}&blockchain_id=${blockchain_id}`,
   }

   options['headers'] = {'Authorization': `bearer ${sessionToken}`};

   return httpRequest(options, DATASTORE_RESPONSE_SCHEMA).then((ds) => {
      if (!ds || ds.error) {
         // ENOENT?
         if (!ds || ds.errno === ENOENT) {
             return null;
         }
         else {
             let errorMsg = ds.error || 'No response given';
             throw new Error(`Failed to get datastore: ${errorMsg}`);
         }
      }
      else {
         ctx['datastore'] = ds.datastore;

<<<<<<< HEAD
         // this is required for testing purposes, since the core session token will not have been set 
=======
         // save
         setCachedMountContext(blockchain_id, ctx);

         // this is required for testing purposes, since the core session token will not have been set
>>>>>>> ca31cde4
         let userData = getUserData();
         if (!userData.coreSessionToken) {
            console.log("In test framework; saving session token");
            userData.coreSessionToken = sessionToken;
            setUserData(userData);
         }

         // save
         setCachedMountContext(blockchain_id, ctx);

         return ctx;
      }
   });
}


/*
 * Get local storage object for Blockstack
 * Throws on error
 */
function getUserData() {
   let userData = localStorage.getItem(LOCAL_STORAGE_ID);
   if (userData === null) {
      userData = '{}';
   }

   userData = JSON.parse(userData);
   return userData;
}


/*
 * Save local storage
 */
function setUserData(userData) {
   localStorage.setItem(LOCAL_STORAGE_ID, JSON.stringify(userData));
}


/*
 * Get a cached app-specific datastore mount context for a given blockchain ID and application
 * Return null if not found
 * Throws on error
 */
function getCachedMountContext(blockchain_id) {

   let userData = getUserData();
   assert(userData);

   if (!userData.datastore_contexts) {
      console.log("No datastore contexts defined");
      return null;
   }

   if (!userData.datastore_contexts[blockchain_id]) {
      console.log(`No datastore contexts for ${blockchain_id}`);
      return null;
   }

   let ctx = userData.datastore_contexts[blockchain_id];
   if (!ctx) {
      console.log(`Null datastore context for ${blockchain_id}`);
      return null;
   }

   return ctx;
}


/*
 * Cache a mount context for a blockchain ID
 */
function setCachedMountContext(blockchain_id, datastore_context) {

   let userData = getUserData();
   assert(userData);

   if (!userData.datastore_contexts) {
      userData.datastore_contexts = {};
   }

   userData.datastore_contexts[blockchain_id] = datastore_context;
   setUserData(userData);
}


/*
 * Get the current encoded session token
 */
function getSessionToken() {

   let userData = getUserData();
   assert(userData);
   assert(userData.coreSessionToken);

   return userData.coreSessionToken;
}


/*
 * Get the current decoded session token
 */
function getSession(sessionToken=null) {
    
   let coreSessionToken = sessionToken;
   if (!coreSessionToken) {
       coreSessionToken = getSessionToken();
   }

   const session = jsontokens.decodeToken(coreSessionToken).payload;
   return session;
}


/*
 * Get the current session's blockchain ID
 * Throw if not defined or not present.
 */
function getSessionBlockchainID(sessionToken=null) {

   return getSession(sessionToken).blockchain_id;
}


/*
 * Fulfill a replication strategy using the drivers available to us.
 *
 * replication_strategy (object): a dict that maps strategies (i.e. 'local', 'public', 'private') to integer counts
 * classes (object): this is session.storage.classes (i.e. the driver classification; maps a driver name to its list of classes)
 *
 * Returns the list of drivers to use.
 * Throws on error.
 */
function selectDrivers(replication_strategy, classes) {

   // select defaults from classification and replication strategy
   let driver_sets = [];            // driver_sets[i] is the set of drivers that support SUPPORTED_STORAGE_CLASSES[i]
   let driver_classes = {};         // map driver name to set of classes
   let all_drivers = new Set([]);   // set of all drivers available to us
   let available_drivers = [];      // drivers available to us
   let selected_drivers = [];       // drivers compatible with our replication strategy (return value)
   let have_drivers = false;        // whether or not we selected drivers that fulfill our replication strategy

   for (let i = 0; i < SUPPORTED_STORAGE_CLASSES.length; i++) {
      let driver_set = new Set(classes[SUPPORTED_STORAGE_CLASSES[i]]);
      driver_sets.push(driver_set);

      for(let d of driver_set) {
          all_drivers.add(d);
      }

      for( let d of driver_set ) {
         console.log(`Driver ${d} implementes ${SUPPORTED_STORAGE_CLASSES[i]}`);
         if (driver_classes[d]) {
            driver_classes[d].push(SUPPORTED_STORAGE_CLASSES[i]);
         }
         else {
            driver_classes[d] = [SUPPORTED_STORAGE_CLASSES[i]];
         }
      }
   }

   let concern_fulfillment = {};

   for (let d of all_drivers) {
      let classes = driver_classes[d];

      // a driver fits the replication strategy if all of its
      // classes matches at least one concern (i.e. 'local', 'public')
      for (let concern of Object.keys(replication_strategy)) {

          let matches = false;
          for (let dclass of classes) {
             if (REPLICATION_STRATEGY_CLASSES[concern].has(dclass)) {
                matches = true;
                break;
             }
          }

          if (matches) {
             console.log(`Driver ${d} fulfills replication concern ${concern}`);

             if (concern_fulfillment[concern]) {
                concern_fulfillment[concern] += 1;
             }
             else {
                concern_fulfillment[concern] = 1;
             }

             if (concern_fulfillment[concern] <= replication_strategy[concern]) {
                console.log(`Select driver ${d}`);
                selected_drivers.push(d);
             }
          }

          // strategy fulfilled?
          let fulfilled = true;
          for (let concern of Object.keys(replication_strategy)) {
             let count = 0;
             if (concern_fulfillment[concern]) {
                count = concern_fulfillment[concern];
             }

             if (count < replication_strategy[concern]) {
                fulfilled = false;
                break;
             }
          }

          if (fulfilled) {
             have_drivers = true;
             break;
          }
      }

      if (have_drivers) {
         break;
      }
   }

   if (!have_drivers) {
      throw new Error("Unsatisfiable replication strategy");
   }

   return selected_drivers;
}



/*
 * Connect to or create a datastore.
 * Asynchronous, returns a Promise
 *
 * Returns a Promise that yields a datastore connection.
 * Throws on error.
 *
 */
export function datastoreMountOrCreate(replication_strategy={'public': 1, 'local': 1}, sessionToken=null, appPrivateKey=null) {

   if(!sessionToken) {
      const userData = getUserData();

      sessionToken = userData.coreSessionToken;
      assert(sessionToken);
   }

   // decode
   const session = jsontokens.decodeToken(sessionToken).payload;
   assert(session.blockchain_id);

   let ds = getCachedMountContext(session.blockchain_id);
   if (ds) {
      return new Promise((resolve, reject) => { resolve(ds); });
   }

   // no cached datastore context.
   // go ahead and create one (need appPrivateKey)
   if(!appPrivateKey) {
      const userData = getUserData();

      appPrivateKey = userData.appPrivateKey;
      assert(appPrivateKey);
   }

   // sanity check
   for (let strategy of Object.keys(replication_strategy)) {
      let supported = false;
      for (let supported_strategy of Object.keys(REPLICATION_STRATEGY_CLASSES)) {
         if (supported_strategy === strategy) {
            supported = true;
            break;
         }
      }

      if (!supported) {
         throw new Error(`Unsupported replication strategy ${strategy}`);
      }
   }

   let drivers = null;

   // find satisfactory storage drivers
   if (Object.keys(session.storage.preferences).includes(session.app_domain)) {

      // app-specific preference
      drivers = session.storage.preferences[app_domain];
   }
   else {

      // select defaults given the replication strategy
      drivers = selectDrivers(replication_strategy, session.storage.classes);
   }

   const hostport = session.api_endpoint.split('://').reverse()[0];
   const appPublicKeys = session.app_public_keys;
   const deviceID = session.device_id;
   const allDeviceIDs = [];

   for (let i = 0; i < appPublicKeys.length; i++) {
      allDeviceIDs.push(appPublicKeys[i].device_id);
   }

   console.log(`Will use drivers ${drivers.join(',')}`);
   console.log(`Datastore will span devices ${allDeviceIDs.join(',')}`);

   const datastoreOpts = {
      'appPrivateKey': appPrivateKey,
      'sessionToken': sessionToken,
   };

   return datastoreMount(datastoreOpts)
   .then((datastore_ctx) => {
      if (!datastore_ctx) {
         // does not exist
         console.log("Datastore does not exist; creating...");

         const info = datastoreCreateRequest('datastore', appPrivateKey, drivers, deviceID, allDeviceIDs );

         // go create it
         return datastoreCreate( hostport, sessionToken, info )
         .then((res) => {
            if (res.error) {
               console.log(error);
               let errorNo = res.errno || 'UNKNOWN';
               let errorMsg = res.error || 'UNKNOWN';
               throw new Error(`Failed to create datastore (errno ${errorNo}): ${errorMsg}`);
            }

            // connect to it now
            return datastoreMount(datastoreOpts);
         });
      }
      else if (datastore_ctx.error) {
         // some other error
         let errorMsg = datastore_ctx.error || 'UNKNOWN';
         let errorNo = datastore_ctx.errno || 'UNKNOWN';
         throw new Error(`Failed to access datastore (errno ${errorNo}): ${errorMsg}`);
      }
      else {
         // exists
         return datastore_ctx;
      }
   });
}


/*
 * Path lookup
 *
 * @param ds (Object) a datastore context
 * @param path (String) the path to the inode
 * @param opts (Object) optional arguments:
 *      .extended (Bool) whether or not to include the entire path's inode information
 *      .force (Bool) if True, then ignore stale inode errors.
 *      .idata (Bool) if True, then get the inode payload as well
 *      .blockchain_id (String) this is the blockchain ID of the datastore owner, if different from the session token
 *      .ds (datastore context) if given, then use this datastore mount context instead of one from localstorage
 *
 * Returns a promise that resolves to a lookup response schema (or an extended lookup response schema, if opts.extended is set)
 */
export function lookup(path, opts={}) {

   let blockchain_id = opts.blockchainID;

   if (!blockchain_id) {
      blockchain_id = getSessionBlockchainID();
   }

   return datastoreMount({'blockchainID': blockchain_id})
   .then((ds) => {
      assert(ds);

      const datastore_id = ds.datastore_id;
      const device_list = getDeviceList(ds);
      const device_pubkeys = getPublicKeyList(ds);
      const options = {
         'method': 'GET',
         'host': ds.host,
         'port': ds.port,
         'path': `/v1/stores/${datastore_id}/inodes?path=${escape(sanitizePath(path))}&device_ids=${device_list}&device_pubkeys=${device_pubkeys}&blockchain_id=${blockchain_id}`,
      };

      if (!opts) {
         opts = {};
      }

      let schema = DATASTORE_LOOKUP_RESPONSE_SCHEMA;

      if (opts.extended) {
         options['path'] += '&extended=1';
         schema = DATASTORE_LOOKUP_EXTENDED_RESPONSE_SCHEMA;
      }

      if (opts.force) {
         options['path'] += '&force=1';
      }

      if (opts.idata) {
         options['idata'] += '&idata=1';
      }

      return httpRequest(options, schema)
      .then((lookup_response) => {
         if (lookup_response.error || lookup_response.errno) {
            let errorMsg = lookup_response.error || 'UNKNOWN';
            let errorNo = lookup_response.errno || 'UNKNOWN';
            throw new Error(`Failed to look up ${path} (errno: ${errorNo}): ${errorMsg}`);
         }
         else {
            return lookup_response;
         }
      });
   });
}


/*
 * List a directory.
 *
 * @param ds (Object) a datastore context
 * @param path (String) the path to the directory to list
 * @param opts (Object) optional arguments:
 *      .extended (Bool) whether or not to include the entire path's inode inforamtion
 *      .force (Bool) if True, then ignore stale inode errors.
 *      .blockchain_id (string) this is the blockchain ID of the datastore owner (if different from the session)
 *      .ds (datastore context) this is the mount context for the datastore, if different from one that we have cached
 *
 * Asynchronous; returns a Promise that resolves to either directory idata, or an extended mutable datum response (if opts.extended is set)
 */
export function listdir(path, opts={}) {

   let blockchain_id = opts.blockchainID;

   if (!blockchain_id) {
      blockchain_id = getSessionBlockchainID();
   }

   return datastoreMount({'blockchainID': blockchain_id})
   .then((ds) => {

      assert(ds);

      const datastore_id = ds.datastore_id;
      const device_list = getDeviceList(ds);
      const device_pubkeys = getPublicKeyList(ds);
      const options = {
         'method': 'GET',
         'host': ds.host,
         'port': ds.port,
         'path': `/v1/stores/${datastore_id}/directories?path=${escape(sanitizePath(path))}&idata=1&device_ids=${device_list}&device_pubkeys=${device_pubkeys}&blockchain_id=${blockchain_id}`,
      };

      let schema = MUTABLE_DATUM_DIR_IDATA_SCHEMA;

      if (!opts) {
         opts = {};
      }

      if (opts.extended) {
         options['path'] += '&extended=1';
         schema = MUTABLE_DATUM_EXTENDED_RESPONSE_SCHEMA;
      }

      if (opts.force) {
         optsion['path'] += '&force=1';
      }

      return httpRequest(options, schema)
      .then((response) => {
         if (response.error || response.errno) {
            let errorMsg = response.error || 'UNKNOWN';
            let errorNo = response.errno || 'UNKNOWN';
            throw new Error(`Failed to listdir ${path} (errno: ${errorNo}): ${errorMsg}`);
         }
         else {
            return response;
         }
      });
   });
}


/*
 * Stat a file or directory (i.e. get the inode header)
 *
 * @param ds (Object) a datastore context
 * @param path (String) the path to the directory to list
 * @param opts (Object) optional arguments:
 *      .extended (Bool) whether or not to include the entire path's inode inforamtion
 *      .force (Bool) if True, then ignore stale inode errors.
 *      .blockchain_id (string) this is the blockchain ID of the datastore owner (if different from the session)
 *      .ds (datastore context) this is the mount context for the datastore, if different from one that we have cached
 *
 * Asynchronous; returns a Promise that resolves to either an inode schema, or a mutable datum extended response schema (if opts.extended is set)
 */
export function stat(path, opts={}) {

   let ds = opts.ds;
   let blockchain_id = opts.blockchainID;

   if (!blockchain_id) {
      blockchain_id = getSessionBlockchainID();
   }

   return datastoreMount({'blockchainID': blockchain_id})
   .then((ds) => {

      assert(ds);

      const datastore_id = ds.datastore_id;
      const device_list = getDeviceList(ds);
      const device_pubkeys = getPublicKeyList(ds);
      const options = {
         'method': 'GET',
         'host': ds.host,
         'port': ds.port,
         'path': `/v1/stores/${datastore_id}/inodes?path=${escape(sanitizePath(path))}&device_ids=${device_list}&device_pubkeys=${device_pubkeys}&blockchain_id=${blockchain_id}`,
      };

      let schema = MUTABLE_DATUM_INODE_SCHEMA;

      if (!opts) {
         opts = {};
      }

      if (opts.extended) {
         options['path'] += '&extended=1';
         schema = MUTABLE_DATUM_EXTENDED_RESPONSE_SCHEMA;
      }

      if (opts.force) {
         optsion['path'] += '&force=1';
      }

<<<<<<< HEAD
=======
      if (ds.session_token) {
         options['headers'] = {'Authorization': `bearer ${ds.session_token}`};
      }

>>>>>>> ca31cde4
      return httpRequest(options, schema)
      .then((response) => {
         if (response.error || response.errno) {
            let errorMsg = response.error || 'UNKNOWN';
            let errorNo = response.errno || 'UNKNOWN';
            throw new Error(`Failed to stat ${path} (errno: ${errorNo}): ${errorMsg}`);
         }
         else {
            return response;
         }
      });
   });
}


/*
 * Get an undifferentiated file or directory and its data.
 * Low-level method, not meant for external consumption.
 *
 * @param ds (Object) a datastore context
 * @param path (String) the path to the directory to list
 * @param opts (Object) optional arguments:
 *      .extended (Bool) whether or not to include the entire path's inode inforamtion
 *      .force (Bool) if True, then ignore stale inode errors.
 *      .blockchain_id (string) this is the blockchain ID of the datastore owner (if different from the session)
 *      .ds (datastore context) this is the mount context for the datastore, if different from one that we have cached
 *
 * Asynchronous; returns a Promise that resolves to an inode and its data, or an extended mutable datum response (if opts.extended is set)
 */
function getInode(path, opts={}) {

   let blockchain_id = opts.blockchainID;

   if (!blockchain_id) {
      blockchain_id = getSessionBlockchainID();
   }

   return datastoreMount({'blockchainID': blockchain_id})
   .then((ds) => {

      assert(ds);

      const datastore_id = ds.datastore_id;
      const device_list = getDeviceList(ds);
      const device_pubkeys = getPublicKeyList(ds);
      const options = {
         'method': 'GET',
         'host': ds.host,
         'port': ds.port,
         'path': `/v1/stores/${datastore_id}/inodes?path=${escape(sanitizePath(path))}&idata=1&extended=1&device_ids=${device_list}&device_pubkeys=${device_pubkeys}&blockchain_id=${blockchain_id}`,
      };

      let schema = MUTABLE_DATUM_EXTENDED_RESPONSE_SCHEMA;

<<<<<<< HEAD
=======
      if (!opts) {
         opts = {};
      }

      if (opts.extended) {
         options['path'] += '&extended=1';
         schema = MUTABLE_DATUM_EXTENDED_RESPONSE_SCHEMA;
      }

>>>>>>> ca31cde4
      if (opts.force) {
         options['path'] += '&force=1';
      }

<<<<<<< HEAD
=======
      if (ds.session_token) {
         options['headers'] = {'Authorization': `bearer ${ds.session_token}`};
      }

>>>>>>> ca31cde4
      return httpRequest(options, schema)
      .then((response) => {
         if (response.error || response.errno) {
            let errorMsg = response.error || 'UNKNOWN';
            let errorNo = response.errno || 'UNKNOWN';
            throw new Error(`Failed to getInode ${path} (errno: ${errorNo}): ${errorMsg}`);
         }
         else {

            // act on hints
            // * if this is a directory, and there are "absent children"
            // (i.e. children that we tried but only partially succeeded to create),
            // then erase them.
            let inode = response.inode_info.inode;
            if (inode.type === MUTABLE_DATUM_DIR_TYPE && response.hints && response.hints.children_absent) {
               for (let child_name of response.hints.children_absent) {
                  if (Object.keys(inode.idata.children).includes(child_name)) {
                     // mask this 
                     console.log(`child inode ${child_name} is only partially-created; masking...`);
                     delete response.inode_info.inode.idata.children[child_name];
                  }
               }
            }

            return response;
         }
      });
   });
}


/*
 * Get a file.
 *
 * @param ds (Object) a datastore context
 * @param path (String) the path to the file to read
 * @param opts (Object) optional arguments:
 *      .extended (Bool) whether or not to include the entire path's inode inforamtion
 *      .force (Bool) if True, then ignore stale inode errors.
 *      .blockchain_id (string) this is the blockchain ID of the datastore owner (if different from the session)
 *      .ds (datastore context) this is the mount context for the datastore, if different from one that we have cached
 *
 * Asynchronous; returns a Promise that resolves to either raw data, or an extended mutable data response schema (if opts.extended is set).
 * If the file does not exist, then the Promise resolves to null.  Any other errors result in an Error being thrown.
 */
export function getFile(path, opts={}) {

   let blockchain_id = opts.blockchainID;

   if (!blockchain_id) {
      blockchain_id = getSessionBlockchainID();
   }
<<<<<<< HEAD
   
   return datastoreMount({'blockchainID': blockchain_id})
=======

   return datastoreMountOrCreate()
>>>>>>> ca31cde4
   .then((ds) => {
      assert(ds);

      const datastore_id = ds.datastore_id;
      const device_list = getDeviceList(ds);
      const device_pubkeys = getPublicKeyList(ds);
      const options = {
         'method': 'GET',
         'host': ds.host,
         'port': ds.port,
         'path': `/v1/stores/${datastore_id}/files?path=${escape(sanitizePath(path))}&idata=1&device_ids=${device_list}&device_pubkeys=${device_pubkeys}&blockchain_id=${blockchain_id}`,
      };

      let schema = 'bytes';

      if (!opts) {
         opts = {};
      }

      if (opts.extended) {
         options['path'] += '&extended=1';
         schema = MUTABLE_DATUM_EXTENDED_RESPONSE_SCHEMA;
      }

      if (opts.force) {
         options['path'] += '&force=1';
      }

      return httpRequest(options, schema)
      .then((response) => {
         if (response.error || response.errno) {
            // ENOENT?
            if (response.errno === ENOENT) {
               return null;
            }

            // some other error
            let errorMsg = response.error || 'UNKNOWN';
            let errorNo = response.errno || 'UNKNOWN';
            throw new Error(`Failed to getFile ${path} (errno: ${errorNo}): ${errorMsg}`);
         }
         else {
            return response;
         }
      });
   });
}


/*
 * Execute a datastore operation
 *
 * @param ds (Object) a datastore context
 * @param operation (String) the specific operation being carried out.
 * @param path (String) the path of the operation
 * @param inodes (Array) the list of inode headers to replicate
 * @param payloads (Array) the list of inode payloads in 1-to-1 correspondence to the headers
 * @param signatures (Array) the list of signatures over each inode header (also 1-to-1 correspondence)
 * @param tombstones (Array) the list of signed inode tombstones
 *
 * Asynchronous; returns a Promise that resolves to True if the operation succeeded
 */
function datastoreOperation(ds, operation, path, inodes, payloads, signatures, tombstones) {

   let request_path = null;
   let http_operation = null;
   const datastore_id = ds.datastore_id;
   const datastore_privkey = ds.privkey_hex;
   const device_list = getDeviceList(ds);
   const device_pubkeys = getPublicKeyList(ds);

   assert(inodes.length === payloads.length);
   assert(payloads.length === signatures.length);

   if (operation === 'mkdir') {
      request_path = `/v1/stores/${datastore_id}/directories?path=${escape(sanitizePath(path))}&device_ids=${device_list}&device_pubkeys=${device_pubkeys}&blockchain_id=${ds.blockchain_id}`;
      http_operation = 'POST';

      assert(inodes.length === 2);
   }
   else if (operation === 'putFile') {
      request_path = `/v1/stores/${datastore_id}/files?path=${escape(sanitizePath(path))}&device_ids=${device_list}&device_pubkeys=${device_pubkeys}&blockchain_id=${ds.blockchain_id}`;
      http_operation = 'PUT';

      assert(inodes.length === 1 || inodes.length === 2);
   }
   else if (operation === 'rmdir') {
      request_path = `/v1/stores/${datastore_id}/directories?path=${escape(sanitizePath(path))}&device_pubkeys=${device_pubkeys}&device_ids=${device_list}&blockchain_id=${ds.blockchain_id}`;
      http_operation = 'DELETE';

      assert(inodes.length === 1);
      assert(tombstones.length >= 1);
   }
   else if (operation === 'deleteFile') {
      request_path = `/v1/stores/${datastore_id}/files?path=${escape(sanitizePath(path))}&device_pubkeys=${device_pubkeys}&device_ids=${device_list}&blockchain_id=${ds.blockchain_id}`;
      http_operation = 'DELETE';

      assert(inodes.length === 1);
      assert(tombstones.length >= 1);
   }
   else {
      console.log(`invalid operation ${operation}`);
      throw new Error(`Invalid operation ${operation}`);
   }

   const options = {
      'method': http_operation,
      'host': ds.host,
      'port': ds.port,
      'path': request_path,
   };

   options['headers'] = {'Authorization': `bearer ${getSessionToken()}`}

   const datastore_str = JSON.stringify(ds.datastore);
   const datastore_sig = signRawData( datastore_str, datastore_privkey );

   const body_struct = {
      'inodes': inodes,
      'payloads': payloads,
      'signatures': signatures,
      'tombstones': tombstones,
      'datastore_str': datastore_str,
      'datastore_sig': datastore_sig,
   }

   const body = JSON.stringify(body_struct);
   options['headers']['Content-Type'] = 'application/json';
   options['headers']['Content-Length'] = body.length;

   return httpRequest(options, SUCCESS_FAIL_SCHEMA, body)
   .then((response) => {
      if (response.error || response.errno) {
         let errorMsg = response.error || 'UNKNOWN';
         let errorNo = response.errno || 'UNKNOWN';
         throw new Error(`Failed to ${operation} ${path} (errno: ${errorNo}): ${errorMsg}`);
      }
      else {
         return true;
      }
   });
}


/*
 * Given a path, get its parent directory
 * Make sure it's a directory.
 *
 * @param ds (Object) a datastore context
 * @param path (String) the path to the inode in question
 * @param opts (Object) lookup options
 *      .extended (Bool) whether or not to include the entire path's inode inforamtion
 *      .force (Bool) if True, then ignore stale inode errors.
 *      .blockchain_id (string) this is the blockchain ID of the datastore owner (if different from the session)
 *      .ds (datastore context) this is the mount context for the datastore, if different from one that we have cached
 *
 * Asynchronous; returns a Promise that resolves to the inode
 */
function getParent(path, opts={}) {
   const dirpath = dirname(path);
   return getInode(dirpath, opts)
   .then((response) => {
      if (!response) {
         return {'error': 'Failed to get parent', 'errno': EREMOTEIO};
      }

      let inode = response.inode_info.inode;

      if (inode.type !== MUTABLE_DATUM_DIR_TYPE) {
         return {'error': 'Not a directory', 'errno': ENOTDIR}
      }
      else {
         return inode;
      }
   },
   (error_resp) => {
      console.log(error_resp);
      return {'error': 'Failed to get inode', 'errno': EREMOTEIO};
   });
}


/*
 * Create or update a file
 *
 * @param ds (Object) a datastore context
 * @param path (String) the path to the file to create (must not exist)
 * @param file_buffer (Buffer or String) the file contents
 * @param opts (Object) lookup options
 *      .extended (Bool) whether or not to include the entire path's inode inforamtion
 *      .force (Bool) if True, then ignore stale inode errors.
 *      .blockchain_id (string) this is the blockchain ID of the datastore owner (if different from the session)
 *      .ds (datastore context) this is the mount context for the datastore, if different from one that we have cached
 *
 * Asynchronous; returns a Promise
 */
export function putFile(path, file_buffer, opts={}) {

   let blockchain_id = opts.blockchainID;

   if (!blockchain_id) {
      blockchain_id = getSessionBlockchainID();
   }

   return datastoreMountOrCreate()
   .then((ds) => {

      assert(ds);

      const datastore_id = ds.datastore_id;
      const device_id = ds.device_id;
      const privkey_hex = ds.privkey_hex;

      path = sanitizePath(path);
      const child_name = basename(path);

      assert(typeof(file_buffer) === 'string' || (file_buffer instanceof Buffer));

      // get parent dir
      return getParent(path, opts)
      .then((parent_dir) => {
         if (parent_dir.error) {
            throw new Error(`Failed to look up ${dirname(path)}: ${parent_dir.error}`);
         }

         // make the file inode information
         let file_payload = file_buffer;
         let file_hash = null;
         if (typeof(file_payload) !== 'string') {
            // buffer
            file_payload = file_buffer.toString('base64');
            file_hash = hashDataPayload( file_buffer.toString() );
         }
         else {
            // string
            file_payload = Buffer.from(file_buffer).toString('base64');
            file_hash = hashDataPayload( file_buffer );
         }

         assert(file_hash);

         let inode_uuid = null;
         let new_parent_dir_inode = null;
         let child_version = null;

         // new or existing?
         if (Object.keys(parent_dir['idata']['children']).includes(child_name)) {

            // existing; no directory change
            inode_uuid = parent_dir['idata']['children'][child_name]['uuid'];
            new_parent_dir_inode = inodeDirLink(parent_dir, MUTABLE_DATUM_FILE_TYPE, child_name, inode_uuid, true );
         }
         else {

            // new
            inode_uuid = uuid4();
            new_parent_dir_inode = inodeDirLink(parent_dir, MUTABLE_DATUM_FILE_TYPE, child_name, inode_uuid, false );
         }

         const version = getChildVersion(parent_dir, child_name);
         const inode_info = makeFileInodeBlob( datastore_id, datastore_id, inode_uuid, file_hash, device_id, version );
         const inode_sig = signDataPayload( inode_info['header'], privkey_hex );

         // make the directory inode information
         const new_parent_info = makeDirInodeBlob( datastore_id, new_parent_dir_inode['owner'], new_parent_dir_inode['uuid'], new_parent_dir_inode['idata']['children'], device_id, new_parent_dir_inode['version'] + 1);
         const new_parent_sig = signDataPayload( new_parent_info['header'], privkey_hex );

         // post them
         const new_parent_info_b64 = new Buffer(new_parent_info['idata']).toString('base64');
         return datastoreOperation(ds, 'putFile', path, [inode_info['header'], new_parent_info['header']], [file_payload, new_parent_info_b64], [inode_sig, new_parent_sig], []);
      });
   });
}


/*
 * Create a directory.
 *
 * @param ds (Object) datastore context
 * @param path (String) path to the directory
 * @param opts (object) optional arguments
 *      .blockchain_id (string) this is the blockchain ID of the datastore owner (if different from the session)
 *      .ds (datastore context) this is the mount context for the datastore, if different from one that we have cached
 *
 * Asynchronous; returns a Promise
 */
export function mkdir(path, opts={}) {

   return datastoreMountOrCreate()
   .then((ds) => {

      assert(ds);

      const datastore_id = ds.datastore_id;
      const device_id = ds.device_id;
      const privkey_hex = ds.privkey_hex;

      path = sanitizePath(path);
      const child_name = basename(path);

      return getParent(path, opts)
      .then((parent_dir) => {
         if (parent_dir.error) {
            throw new Error(`Failed to look up ${dirname(path)}: ${parent_dir.error}`);
         }

         // must not exist
         if (Object.keys(parent_dir['idata']['children']).includes(child_name)) {
            return {'error': 'File or directory exists', 'errno': EEXIST};
         }

         // make the directory inode information
         const inode_uuid = uuid4();
         const inode_info = makeDirInodeBlob( datastore_id, datastore_id, inode_uuid, {}, device_id);
         const inode_sig = signDataPayload( inode_info['header'], privkey_hex );

         // make the new parent directory information
         const new_parent_dir_inode = inodeDirLink(parent_dir, MUTABLE_DATUM_DIR_TYPE, child_name, inode_uuid);
         const new_parent_info = makeDirInodeBlob( datastore_id, new_parent_dir_inode['owner'], new_parent_dir_inode['uuid'], new_parent_dir_inode['idata']['children'], device_id, new_parent_dir_inode['version'] + 1);
         const new_parent_sig = signDataPayload( new_parent_info['header'], privkey_hex );

         // post them
         return datastoreOperation(ds, 'mkdir', path, [inode_info['header'], new_parent_info['header']], [inode_info['idata'], new_parent_info['idata']], [inode_sig, new_parent_sig], []);
      });
   });
}


/*
 * Delete a file
 *
 * @param ds (Object) datastore context
 * @param path (String) path to the directory
 * @param opts (Object) options for this call
 *      .blockchain_id (string) this is the blockchain ID of the datastore owner (if different from the session)
 *      .ds (datastore context) this is the mount context for the datastore, if different from one that we have cached
 *
 * Asynchronous; returns a Promise
 */
export function deleteFile(path, opts={}) {

   return datastoreMountOrCreate()
   .then((ds) => {

      assert(ds);

      const datastore_id = ds.datastore_id;
      const device_id = ds.device_id;
      const privkey_hex = ds.privkey_hex;
      const all_device_ids = ds.datastore.device_ids;

      path = sanitizePath(path);
      const child_name = basename(path);

      return getParent(path, opts)
      .then((parent_dir) => {
         if (parent_dir.error) {
            throw new Error(`Failed to look up ${dirname(path)}: ${parent_dir.error}`);
         }

         // no longer exists?
         if (!Object.keys(parent_dir['idata']['children']).includes(child_name)) {
            return {'error': 'No such file or directory', 'errno': ENOENT};
         }

         const inode_uuid = parent_dir['idata']['children'][child_name]['uuid'];

         // unlink
         const new_parent_dir_inode = inodeDirUnlink(parent_dir, child_name);
         const new_parent_info = makeDirInodeBlob( datastore_id, new_parent_dir_inode['owner'], new_parent_dir_inode['uuid'], new_parent_dir_inode['idata']['children'], device_id, new_parent_dir_inode['version'] + 1 );
         const new_parent_sig = signDataPayload( new_parent_info['header'], privkey_hex );

         // make tombstones
         const tombstones = makeInodeTombstones(datastore_id, inode_uuid, all_device_ids);
         const signed_tombstones = signMutableDataTombstones(tombstones, privkey_hex);

         // post them
         return datastoreOperation(ds, 'deleteFile', path, [new_parent_info['header']], [new_parent_info['idata']], [new_parent_sig], signed_tombstones);
      });
   });
}


/*
 * Remove a directory
 *
 * @param ds (Object) datastore context
 * @param path (String) path to the directory
 * @param opts (Object) options for this call
 *      .blockchain_id (string) this is the blockchain ID of the datastore owner (if different from the session)
 *      .ds (datastore context) this is the mount context for the datastore, if different from one that we have cached
 *
 * Asynchronous; returns a Promise
 */
export function rmdir(path, opts={}) {

   return datastoreMountOrCreate()
   .then((ds) => {

      assert(ds);

      const datastore_id = ds.datastore_id;
      const device_id = ds.device_id;
      const privkey_hex = ds.privkey_hex;
      const all_device_ids = ds.datastore.device_ids;

      path = sanitizePath(path);
      const child_name = basename(path);

      return getParent(path, opts)
      .then((parent_dir) => {
         if (parent_dir.error) {
            throw new Error(`Failed to look up ${dirname(path)}: ${parent_dir.error}`);
         }

         // no longer exists?
         if (!Object.keys(parent_dir['idata']['children']).includes(child_name)) {
            return {'error': 'No such file or directory', 'errno': ENOENT};
         }

         const inode_uuid = parent_dir['idata']['children'][child_name]['uuid'];

         // unlink
         const new_parent_dir_inode = inodeDirUnlink(parent_dir, child_name);
         const new_parent_info = makeDirInodeBlob( datastore_id, new_parent_dir_inode['owner'], new_parent_dir_inode['uuid'], new_parent_dir_inode['idata']['children'], device_id, new_parent_dir_inode['version'] + 1 );
         const new_parent_sig = signDataPayload( new_parent_info['header'], privkey_hex );

         // make tombstones
         const tombstones = makeInodeTombstones(datastore_id, inode_uuid, all_device_ids);
         const signed_tombstones = signMutableDataTombstones(tombstones, privkey_hex);

         // post them
         return datastoreOperation(ds, 'rmdir', path, [new_parent_info['header']], [new_parent_info['idata']], [new_parent_sig], signed_tombstones);
      });
   });
}<|MERGE_RESOLUTION|>--- conflicted
+++ resolved
@@ -356,13 +356,7 @@
       'path': '/v1/stores'
    };
 
-<<<<<<< HEAD
    options['headers'] = {'Authorization': `bearer ${blockstack_session_token}`};
-=======
-   if (blockstack_session_token) {
-      options['headers'] = {'Authorization': `bearer ${blockstack_session_token}`};
-   }
->>>>>>> ca31cde4
 
    const body = JSON.stringify(payload);
    options['headers']['Content-Type'] = 'application/json';
@@ -447,13 +441,7 @@
       'path': `/v1/stores?device_ids=${device_list}`
    };
 
-<<<<<<< HEAD
    options['headers'] = {'Authorization': `bearer ${getSessionToken()}`}
-=======
-   if (ds.session_token) {
-      options['headers'] = {'Authorization': `bearer ${ds.session_token}`};
-   }
->>>>>>> ca31cde4
 
    const body = JSON.stringify(payload);
    options['headers']['Content-Type'] = 'application/json';
@@ -494,35 +482,20 @@
    const app_name = opts.appName;
    const no_cache = opts.noCachedMounts;
 
-<<<<<<< HEAD
    let sessionToken = opts.sessionToken;
    let blockchain_id = opts.blockchainID;
    let session_blockchain_id = getSessionBlockchainID(sessionToken);
-=======
-   // TODO: only support single-user datastore access
-   assert(data_privkey_hex);
-
->>>>>>> ca31cde4
    let datastore_id = null;
    let device_id = null;
    let api_endpoint = null;
    let app_public_keys = null;
 
-<<<<<<< HEAD
    // maybe cached?
    if (blockchain_id && !no_cache) {
        let ds = getCachedMountContext(session_blockchain_id);
        if (ds) {
           return new Promise((resolve, reject) => { resolve(ds); });
        }
-=======
-   if (!sessionToken) {
-      // load from user data
-      const userData = getUserData();
-
-      sessionToken = userData.coreSessionToken;
-      assert(sessionToken);
->>>>>>> ca31cde4
    }
     
    if (!blockchain_id || blockchain_id === session_blockchain_id) {
@@ -559,32 +532,10 @@
       throw new Error("Multiplayer storage is not supported yet");
    }
 
-<<<<<<< HEAD
    assert(device_id);
    assert(api_endpoint);
    assert(blockchain_id);
    assert(app_public_keys);
-=======
-   if (!device_id) {
-      device_id = session.device_id;
-      assert(device_id);
-   }
-
-   if (!api_endpoint) {
-      api_endpoint = session.api_endpoint;
-      assert(api_endpoint);
-   }
-
-   if (!blockchain_id) {
-      blockchain_id = session.blockchain_id;
-      assert(blockchain_id);
-   }
-
-   if (!app_public_keys) {
-      app_public_keys = session.app_public_keys;
-      assert(app_public_keys);
-   }
->>>>>>> ca31cde4
 
    const blockstack_hostport = api_endpoint.split('://').reverse()[0];
    const hostinfo = splitHostPort(blockstack_hostport);
@@ -626,14 +577,10 @@
       else {
          ctx['datastore'] = ds.datastore;
 
-<<<<<<< HEAD
-         // this is required for testing purposes, since the core session token will not have been set 
-=======
          // save
          setCachedMountContext(blockchain_id, ctx);
 
          // this is required for testing purposes, since the core session token will not have been set
->>>>>>> ca31cde4
          let userData = getUserData();
          if (!userData.coreSessionToken) {
             console.log("In test framework; saving session token");
@@ -1168,13 +1115,6 @@
          optsion['path'] += '&force=1';
       }
 
-<<<<<<< HEAD
-=======
-      if (ds.session_token) {
-         options['headers'] = {'Authorization': `bearer ${ds.session_token}`};
-      }
-
->>>>>>> ca31cde4
       return httpRequest(options, schema)
       .then((response) => {
          if (response.error || response.errno) {
@@ -1229,8 +1169,6 @@
 
       let schema = MUTABLE_DATUM_EXTENDED_RESPONSE_SCHEMA;
 
-<<<<<<< HEAD
-=======
       if (!opts) {
          opts = {};
       }
@@ -1240,18 +1178,10 @@
          schema = MUTABLE_DATUM_EXTENDED_RESPONSE_SCHEMA;
       }
 
->>>>>>> ca31cde4
       if (opts.force) {
          options['path'] += '&force=1';
       }
 
-<<<<<<< HEAD
-=======
-      if (ds.session_token) {
-         options['headers'] = {'Authorization': `bearer ${ds.session_token}`};
-      }
-
->>>>>>> ca31cde4
       return httpRequest(options, schema)
       .then((response) => {
          if (response.error || response.errno) {
@@ -1304,13 +1234,8 @@
    if (!blockchain_id) {
       blockchain_id = getSessionBlockchainID();
    }
-<<<<<<< HEAD
    
    return datastoreMount({'blockchainID': blockchain_id})
-=======
-
-   return datastoreMountOrCreate()
->>>>>>> ca31cde4
    .then((ds) => {
       assert(ds);
 
